2008-11-08  Edgar Friendly  <thelema314@gmail.com>

<<<<<<< HEAD
=======
	* README: best make command now: [make all install]

>>>>>>> 54e6ac8d
	* src/core/extlib/extList.ml*: [print_string] added (maybe add for other data types?)

	* src/core/extlib/extUnix.ml*: [is_directory] added (maybe add more is_foo functions?)

	* src/core/extlib/extUTF8.ml*: added submodule [Byte] for byte-indexed access to UTF8 strings.  byte indexes are abstract so the type system will keep them separate from character indexes.  [nth], [first], [last]  now part of Byte

	* src/core/extlib/extUTF8.ml*: Lots of internal changes, fixes.  [contains], [contains_from], [rcontains_from], [rindex] added

	* src/core/extlib/rope.ml*: skeleton code for some string functions, but some implemented: [contains], [contains_from], [left], [right], [head], [tail], [lchop], [rchop], [splice], [fill], [blit], [concat_sep], [escaped], [replace_chars], [replace], [split], [nsplit]

2008-11-07  David Teller  <David.Teller@univ-orleans.fr>

	* src/core/extlib/innerIO.ml: [close_out] now recursively calls [close_out] of [out_upstream]

	* src/core/extlib/base64.ml: in [encode], added anonymous argument to [create_out]

	* src/core/extlib/IO.ml*: [wrap_out] created, [create_out] rewritten from [wrap_out]

	* src/core/extlib/IO.mli: [lmargin] removed

	* src/core/extlib/IO.ml: [pos_out] now doesn't [close] [out]

	* src/core/extlib/innerIO.ml: [output.out_upstream] added, [create_out] now accepts argument [underlying]

	* src/core/extlib/IO.ml*: when closing, [comb] now returns both accumulators
	
	* src/core/extlib/IO.ml*: added argument [underlying] to [create_out]

	* src/core/extlib/IO.ml*: [tab_out] now returns a [unit output], won't [flush] or [close]
	 underlying output

	* src/batteries_toolchain/top.ml: added [open Standard]

	* src/libs/camlzip/gZip.ml: tweaked error message

	* src/libs/camlzip/gZip.ml*: [with_in], [with_out] added

	* src/libs/common/compress.ml*: [with_in], [with_out] added

	* src/core/extlib/IO.ml: [write_enum] added

	* src/core/extlib/IO.ml: occurrences of [Enum.iter] replaced with [write_enum]

	* src/core/extlib/innerIO.ml: [close_out] now calls [flush]

	* src/core/extlib/innerIO.ml: [create_out] now won't automatically call [flush]

	* src/libs/camlzip/gZip.mli: added hyperlinks into comments

	* batteries.godiva (Depends): added [godi-zip]

	* src/libs/camlzip/_tags: added [pkg_camlzip]

	* src/batteries_toolchain/top.ml: added [open Batteries], [!] before [Sys.interactive]
	

2008-11-06  David Teller  <David.Teller@univ-orleans.fr>

	* doc/batteries/html/toplevel.html: added more documentation

	* doc/batteries/html/style.css: added class [code.example]

	* src/batteries_toolchain/top.ml: now checks for interactivity

	* src/core/extlib/pSet.ml*: [print] added

	* src/core/extlib/pMap.ml*: [print] added

	* src/core/extlib/extSet.ml*: created

	* src/core/extlib/extHashtbl.mli: fixed documentation typo

	* src/core/extlib/extStack.ml*: created

	* src/core/extlib/extQueue.ml*: created

	* src/core/batteries_core.ml: [Queue] is now [Extlib.ExtQueue.Queue]

	* src/core/extlib.mlpack: [ExtMap], [ExtQueue], [ExtStack] added

	* src/core/batteries_core.ml: module [Map] is now [Extlib.ExtMap.Map]

	* src/main/threads/batteries.mllib: removed [Batlib_baselib_Gc], [Batlib_baselib_Unix], [Map]

	* src/main/nothreads/batteries.mllib: removed [Batlib_baselib_Gc], [Batlib_baselib_Unix], [Map]

	* src/core/extlib_threads/extUnixThreads.ml: replaced [Std] with [Extlib.Std]

	* tests/Makefile: targets [all], [byte], [opt] removed, targets [bytelib] and [optlib] added
	
	* src/batteries_toolchain/batteries_help.ml: occurrences of [Batteries_config] replaced with [Toolchain.Sysconfig]

	* src/core/batteries_core_threads.ml: module [Toolchain.Sysconfig] added

	* src/core/batteries_core.ml: module [Toolchain.Sysconfig] added

2008-11-05  David Teller  <David.Teller@univ-orleans.fr>

	* doc/batteries/html/about.html (simple): Added a few lines on CDK

	* src/batteries_toolchain/batteries_help.ml: Fixed typo in a string

2008-11-05  David Teller  <David.Teller@univ-orleans.fr>

	* src/batteries_toolchain/ocamlcp: created
	
	* src/batteries_toolchain/ocamlc: created

	* src/batteries_toolchain/ocaml: renamed from bocaml

	* src/batteries_toolchain/ocaml: now using [ocamlfind]

	* src/core/batteries_toolchain: renamed from src/core/toplevel

2008-11-05  David Teller  <David.Teller@univ-orleans.fr>

	* src/core/extlib_threads/: created

	* src/core/extlib_threads.mlpack: created

	* src/main/threads/batteries.mllib: [InnerWeaktbl] added

	* src/main/nothreads/batteries.mllib: [InnerWeaktbl] added

	* src/core/batteries_core.ml: [Unix] is now [Extlib.ExtUnix.Unix]

	* src/core/extlib/innerWeaktbl.ml*: added

	* src/core/extlib/extUnix.ml*: added

	* src/core/extlib.mlpack: [ExtUnix] added

2008-11-04  David Teller  <David.Teller@univ-orleans.fr>

	* src/core/extlib/innerIO.ml*: [close_all] added

	* src/core/extlib/extPervasives.ml: [flush_all] now uses [IO.flush_all]

	* src/core/extlib/extPervasives.ml: [flush_all] now called automatically when exiting

	* src/core/extlib/IO.mli: [flush_all] added

	* src/core/extlib/innerIO.ml: [outputs], [Outputs] added
	
	* src/core/extlib/innerIO.ml: [create_out] now adds a call to [flush] before the call to [close]

	* src/core/extlib/innerIO.ml: [create_out] now adds [out] to [outputs]

	* src/core/extlib/innerIO.ml*: [flush_all] added

2008-10-30  Edgar Friendly  <thelema314@gmail.com>

	* src/core/extlib/extList.ml*: [reduce], [min], [max] added

2008-10-26  Edgar Friendly  <thelema314@gmail.com>

	* src/core/extlib/rope.ml*: [index_from] added

	* src/core/extlib/substring.ml*: added new library for substring manipulation (only byte strings now, no UTF8)

2008-10-25  Edgar Friendly  <thelema314@gmail.com>

	* src/core/extlib/extUTF8.ml*: [index] added

	* src/core/extlib/rope.ml*: [iteri] extra argument, [bulk_iteri] added, [index] added (uses [bulk_iteri])

2008-10-24  Edgar Friendly  <thelema314@gmail.com>

	* src/core/extlib/enum.ml*: [clump] added - helper for char enum -> string enum conversion

	* src/core/extlib/rope.ml*: [of_char] renamed to [of_uchar], [of_char] added to tke a non-utf char.

	* src/core/extlib/rope.ml*: [of_bulk_enum] added

	* src/core/extlib/rope.ml*: [make] added (redundant, but previous version probably had sharing problems)

	* src/core/extlib/rope.ml*: [create], [init], [of_int], [of_float], [to_nt], [to_float], [bulk_map], [map], [bulk_filter_map], [filter_map] added	

	* src/core/extlib/extUTF8.ml*: [init], [map], [filter_map] added

2008-10-24  David Teller  <David.Teller@univ-orleans.fr>

	* build/odoc_generator_batlib.ml: [generate_types_index] overloaded

	* src/core/extlib/innerIO.ml: [close_in] and [close_out] now use [noop] when closing again/flushing again
	  after the input/output is closed

	* src/core/extlib/IO.ml: [apply_enum] now uses [InnerIO.Input_closed]
	
	* src/core/extlib/IO.ml: [apply_enum] removed one

	* src/toplevel/batteries_help.ml: [browse] now displays an error message in case of problem

	* doc/batteries/documentation.idex: language.idex added

	* doc/batteries/language.idex: created

	* src/toplevel/batteries_help.ml: [help] added

	* src/toplevel/batteries_help.ml: [register] now looks for complete urls

	* src/toplevel/batteries_help.ml: [help*] renamed [man*]

	* Makefile: in [top], now using [ocaml -init]

	* build/odoc_generator_batlib.ml: in [generate_external_index] fixed typo: "mark" replaced with "type"

	* src/toplevel/batteries_help.ml: in [append], when creating new [RefList]s, adding element inside the list

2008-10-23  David Teller  <David.Teller@univ-orleans.fr>

	* src/syntax/pa_batteries/pa_batteries.ml: split [top_phrase] in two

	* Makefile: [DEST_TOP] added
	
	* src/core/batteries_core_threads.ml: [Help] removed

	* src/main/threads/batteries.ml: [Help] removed

	* src/main/nothreads/batteries.ml: [Help] removed

	* src/core/batteries_core.ml: [Help] removed

	* src/core/extlib/IO.mli: [write_u*] documented

	* myocamlbuild.ml: removed unused variables

	* src/core/toolchain.mlpack: [Batteries_help] removed

	* src/main/threads/batteries.mllib: removed useless modules

	* src/main/nothreads/batteries.mllib: removed useless modules

	* src/main/nothreads/batteries.ml: moved [Printexc] to [Control]

	* src/core/extlib.mlpack: [ExtPrintexc] added

	* src/core/batteries_core.ml: [ExtPrintexc.Printexc] replaces baselib [Printexc]

	* src/core/extlib/extPrintexc.ml*: added

	* src/core/toolchain/batteries_help.ml: [register] now catches and prints exceptions

	* src/core/baselib/batlib_Baselib_Printexc.mli: Fixed documentation typo.

	* src/syntax/pa_batteries/_tags: [debug] added

	* src/syntax/pa_batteries/pa_batteries.ml: [top_phrase], [top_phrase_next] added

	* src/core/extlib/ref.mli: [protect] added

	* src/syntax/pa_where/pa_where.ml: in [expr], [test_where_let] is now unused

	* top.ml: created

	* bocaml: created

	* build/odoc_generator_batlib.ml: in [generate_external_index] added special case for types

	* src/core/toolchain/batteries_help.ml: [auto_register] created

	* src/core/batteries_config.ml*: created

	* src/core/extlib/extPrintf.mli: Fixed documentation typo.

	* config.pre: created

	* Makefile: [BROWSER], [instdoc] added

2008-10-22  David Teller  <David.Teller@univ-orleans.fr>

	* src/core/toolchain/batteries_help.ml: Added directives

	* src/syntax/pa_batteries/pa_batteries.ml: removed [Toolchain.Help]

	* src/core/toolchain/batteries_help.ml*: [help_*] added

	* src/core/toolchain/batteries_help.ml*: [help] added

	* src/core/toolchain/batteries_help.ml: [register] now uses [Scanf.scanf]

	* src/core/toolchain/batteries_help.ml: [help_aux] now uses [find_help]

	* src/core/toolchain/batteries_help.ml: [find_help] created

	* build/odoc_generator_batlib.ml: in [generate_external_index], changed [fprintf] output string

	* src/syntax/pa_batteries/pa_batteries.ml: [Toolchain.Help] added to [implem]

	* Makefile: in [install], removed [*_pack.cmi]
	
	* src/core/toolchain/batteries_help.ml*: created

	* src/core/toolchain.mlpack: [Batteries_help] added

	* src/core/batteries_core.ml: [Toolchain.Help] added

2008-10-21  David Teller  <David.Teller@univ-orleans.fr>

	* build/odoc_generator_batlib.ml: [generate] now calls [generate_external_index]
	
	* build/odoc_generator_batlib.ml: [generate_external_index] added

	* src/core/extlib/innerIO.ml*: [compare_input], [compare_output] created
	
	* src/core/extlib/innerIO.ml: [pipe] now uses [create_out], [create_in]

	* src/core/extlib/innerIO.ml: [input_channel] now uses [create_in]
	
	* src/core/extlib/innerIO.ml: [input_string] now uses [create_in], [Ref.post_incr]

	* src/core/extlib/innerIO.ml: [output_channel] now uses [create_out]
	
	* src/core/extlib/innerIO.ml: [output_buffer] now uses [create_out]
	
	* src/core/extlib/innerIO.ml: [output_string] now uses [create_out]

	* src/core/extlib/innerIO.ml: in [input], [in_id] added, in [output], [out_id] added

	* src/core/extlib/extGc.ml*: created

	* src/core/extlib/extBuffer.ml*: [add_channel], [output_buffer], [add_input] rewored to get rid of channels

	* src/core/extlib/extStream.mli: [of_channel], [on_channel] removed

	* src/main/threads/batteries.ml: [Standard] not included anymore

	* src/main/nothreads/batteries.ml: [Standard] not included anymore

	* src/core/batteries_core.ml: [Standard] is now [Extlib.ExtPervasives.Pervasives]

	* src/core/extlib/extPervasives.mli: added parts of [Enum]

	* src/core/extlib/option.ml*: [print] added

	* src/core/extlib/multiPMap.ml*: [print] added

	* src/core/extlib/lazyList.ml*: [print] added

	* src/core/extlib/extHashtbl.ml*: [print] added

	* src/core/extlib/extBuffer.ml*: in [print], removed optional arguments

	* src/core/extlib/dynArray.ml*: [print] added

	* src/core/extlib/enum.ml*: in [print], put optional arguments first

	* src/core/extlib/dllist.ml*: [print] added

	* src/core/extlib/bitSet.ml*: in [print], removed optional arguments

	* src/core/extlib/extList.ml*: in [print], put optional arguments first

	* src/core/extlib/extArray.ml*: in [Cap], added [print], [of_sexp], [to_sexp]

	* src/core/extlib/extArray.ml*: in [print], put optional arguments first

	* src/core/extlib/extPervasives.ml*: [input_value] added, [output_value] now [ExtMarshal.Marshal.output]

	* src/core/extlib/extMarshal.ml*: created

	* src/main/nothreads/batteries.mllib: [Pervasives], [Buffer], [Complex], [Big_int], [Num], [Printf], [Stream], [Int64], [Int32] removed

	* src/core/batteries_core.ml: [ExtPervasives.Pervasives] replaced with [Extlib.Extpervasives.Pervasives]

	* Makefile: in [install], added [IO.cmi], [innerIO.cmi], [toolchain.cmi]
	
	* src/core/extlib.mlpack: [ExtPervasives] added

	* src/core/extlib/extUChar.mli: in [of_digit], fixed [@raise]

2008-10-20  David Teller  <David.Teller@univ-orleans.fr>

	* src/core/batteries_core.ml: [Standard] now contains [ExtPervasives.Pervasives]

	* src/core/extlib/extPervasives.ml*: created

	* src/core/extlib/extFloat.mli: [fpclass] renamed [fpkind]

	* src/core/extlib/extBuffer.ml*: [enum], [of_enum] added

	* src/core/batteries_core.ml: [Buffer] is now [ExtBuffer.Buffer]

	* src/core/extlib/extBuffer.ml*: created

	* src/core/extlib/rope.ml*: [bulk_backwards], [of_bulk_backwards] removed

	* src/core/extlib/extString.ml: in [backwards], [i] shifted by 1

	* src/core/extlib/ref.ml: [pre_decr], [post_decr] now add [-1]

	* src/core/extlib/enum.ml: [print] now uses [print_a] to print the contents of the enumeration

	* src/core/extlib/extUChar.ml: [is_lowercase] now uses [`Ll]

2008-10-18  David Teller  <David.Teller@univ-orleans.fr>

	* src/core/extlib/rope.ml*: [enum] rewritten with [Enum.delay]
	

	* src/core/extlib/rope.ml*: [backwards], [of_backwards], [bulk_enum], [of_bulk_enum], [bulk_backwards], [of_bulk_backwards], [of_char] added

	* src/core/extlib/enum.ml*: [delay] added

	* src/core/extlib/rope.ml*: [bulk_fold] added

	* src/core/extlib/charParser.ml: [parse_string] becomes [parse]

	* src/core/extlib/charParser.ml: [case_string] now uses [case_char]

	* src/core/extlib/extUTF8.ml: [adopt] added

	* src/core/extlib/extUTF8.mli: [string_as], [as_string] removed

	* src/core/extlib/rope.ml: [of_string_unsafe] replaces [string_as]

	* src/core/extlib/extUTF8.ml: [of_enum] now uses [validate]

	* src/core/extlib/extUTF8.ml: [backwards], [of_backwards] added

	* src/core/extlib/extString.ml*: [backwards], [of_backwards], [println] added

	* src/core/extlib/enum.ml*: [print] added

	* src/core/extlib/extArray.ml: [enum] now uses [Ref.post_incr], [Ref.copy]

	* src/core/extlib/extArray.ml*: [backwards], [of_backwards] added

	* src/core/extlib/ref.ml*: [copy] added

	* src/core/extlib/rope.ml: [STRING] replaced with [UTF]

	* src/core/extlib/extUChar.ml: [uppercase], [lowercase] added

	* src/core/extlib/extUTF8.ml: [uppercase], [lowercase] added

	* src/core/extlib/extUChar.ml*: [script], [category] added

	* src/core/extlib/extUChar.ml*: [is_uppercase], [is_lowercase], [is_whitespace], [is_newline], [print] added

	* src/core/extlib/extUChar.ml: [Info] added

2008-10-17  David Teller  <David.Teller@univ-orleans.fr>

	* src/core/extlib/std.mli: [flip] added

	* src/core/extlib/extGenlex.ml: [ocaml_comment] now uses [const] instead of [discard]

	* src/core/extlib/std.ml*: [( *** )] created
	
	* src/core/extlib/std.ml*: [( /// )] renamed [( *** )]

	* src/core/extlib/std.ml*: [discard] renamed [const]

	* src/core/extlib/std.ml*: [pi_fst], [pi_snd] renamed [first], [second]

2008-10-16  Edgar Friendly  <thelema314@gmail.com>
	
	* examples/benchmark/*: Add list benchmark code

2008-10-16  David Teller  <David.Teller@univ-orleans.fr>

	* src/core/extlib/parserCo.mli: removed [of_lexer]

2008-10-15  David Teller  <David.Teller@univ-orleans.fr>

	* src/core/extlib/extGenlex.ml: [multiline_comment] rewritten

	* src/core/extlib/parserCo.ml*: [debug_mode] added

	* src/core/extlib/extInt.mli: Moved documentation of [Safe_int] to the outside of the module

	* src/core/extlib/refList.ml*: [fold_left], [fold_right] added

	* src/core/extlib/IO.ml: Removed debugging code from [tab_out]

	* batteries.ml (both): [ParserCo], [CharParser] added

	* src/core/batteries_core_threads.ml: [ParserCo], [CharParser] added

	* src/core/batteries_core.ml: [ParserCo], [CharParser] added

	* src/core/batteries_core_threads.ml: [ExtGenlex.Genlex] replaces [Batlib_Baselib_Genlex]

	* src/core/batteries_core.ml: [ExtGenlex.Genlex] replaces [Batlib_Baselib_Genlex]

	* src/core/extlib/ref.ml*: [get], [set] added

	* src/core/batteries_core.ml: [ExtList.ListLabels] replaces [Batlib_Baselib_ListLabels]
	
	* src/core/extlib/optionLabels.ml*: created

	* src/core/extlib/pSet.mli: created

	* src/core/extlib/pSet.ml: created

	* src/core/extlib.mlpack: [MultiPMap], [OptionLabels], [PSet] added

	* src/core/batteries_core.ml: [MultiPMap], [OptionLabels], [PSet] added

	* src/core/batteries_core_threads.ml: [MultiPMap], [OptionLabels], [PSet] added

	* src/core/extlib/multiPMap.ml: Created

	* src/core/extlib/multiPMap.mli: Created

	* src/main/threads/batteries.ml: [PMap] is now [PMap], not [Map]

	* src/main/threads/batteries.ml: [MultiPMap] added
	
	* src/main/nothreads/batteries.ml: [PMap] is now [PMap], not [Map]

	* src/main/nothreads/batteries.ml: [MultiPMap] added

	* src/main/threads/batteries.ml: added [Enum], [Int], [Option] to list of shortcuts

	* src/syntax/pa_batteries/pa_batteries.ml: [interf], [interf_next] added

	* doc/batteries/myocamlbuild.ml: [cl_camlp4r] now defined from [-pp]

	* src/core/extlib/std.mli: Added [(**/**)] around values dealing [in_channel].

	* src/core/extlib/IO.mli: Added newline after module comment.

	* src/core/baselib/batlib_Baselib_Bigarray.mli: Moved comments of [GenArray]

	* myocamlbuild.ml: [next_token] now separates '\r' \n' from other cases and sets [newline] accordingly

	* myocamlbuild.ml: in [generate_mli], in [return], [newline] created	

	* doc/batteries/html/guidelines.html: created

	* doc/batteries/html/extensions.html: added summary of additional keywords

	* doc/batteries/html/setup.html: added installation instructions

	* src/core/batteries_core_threads.ml: [Monad] is now defined by [Batteries_core_threads.Monad]

	* src/core/batteries_core.ml:  [Monad] is now defined by [Batteries_core_threads.Monad]

	* src/main/nothreads/batteries.ml: [Monad] is now defined by [Batteries_core_threads.Monad]

	* src/main/threads/batteries.ml: [Monad] is now defined by [Batteries_core_threads.Monad]

	* myocamlbuild.ml: [generate_mli] reimplemented

2008-10-14  David Teller  <David.Teller@univ-orleans.fr>

	* src/core/extlib/interfaces.ml: created

	* src/core/extlib/number.ml*: in [Discrete], added [( -- )] and [( --- )]

	* myocamlbuild.ml: [_PRODUCE_MLI_FROM_PACK], [_PRODUCE_PACKED_ML] added

2008-10-13  David Teller  <David.Teller@univ-orleans.fr>

	* Makefile: target [odoc_generator_batlib.cmo] removed

	* Makefile: [install] now installing [extlib.cmi]

	* src/main/nothreads/batteries.mllib: removed numerous modules

	* src/main/threads/batteries.mllib: removed numerous modules

	* src/core/batteries_core.ml: now using [ExtPrintf.Printf] instead of [IO.Printf]

	* src/core/extlib/extPrintf.ml*: created

	* src/core/extlib.mlpack: [ExtPrintf] added

	* examples/shuffle.ml: adapted to new order of arguments in [Array.print]

	* myocamlbuild.ml: [rule ".packed.ml to .odoc"] and [rule ".mlpack to .packed.ml"] added

	* build/intro.text: prefixed links to internal pages with "Inner."

	* src/core/extlib/bitSet.ml*: [print] added

	* src/core/extlib/extNativeint.ml: [print] now uses [InnerIO]

	* src/core/extlib/extList.ml: [print] now uses [InnerIO]

	* src/core/extlib/extList.ml: merged both implementations of [print]

	* src/core/extlib/extArray.ml: [print] now uses [InnerIO]

	* src/core/extlib/IO.ml: [stdin], [stdout], [stderr], [stdnull] moved to innerIO.ml*

	* src/core/extlib/IO.ml*: [Printf] moved to innerIO.ml*

	* src/core/toolchain/batlib_Sexp_Conv.mli: references [Extlib.InnerIO] instead of [Extlib.IO]

	* src/core/extlib.mlpack: [InnerIO] added

	* src/core/extlib/extInt32.ml: [print] added

	* src/core/extlib/extInt64.ml*: [print] added

	* src/core/extlib/extFloat.ml*: [print] added

	* src/core/extlib/extUnit.ml*: [print] added
	
	* src/core/extlib/extUnit.ml: [unit_string] added

	* src/core/extlib/extChar.ml*: [print] added

	* src/core/extlib/extComplex.ml*: [print] added

	* src/core/extlib/extBool.ml*: [print] added

	* src/core/extlib/extNum.ml*: [print] added

	* src/core/extlib/extInt.ml*: [print] added

	* src/core/extlib/extInt.ml: [ ( -- ) ] and [ ( --- )] moved to [BaseInt]

	* src/core/extlib/extUTF8.ml*: [print] added

	* src/core/extlib/rope.ml*: [print] added

	* src/core/extlib/IO.ml: [input], [output], [create_in], [create_out], [read], [nread], [really_output], [input], [really_input], [really_nread], [close_in], [write], [nwrite], [write_buf], [output], [flush], [close_out], [read_all], [input_string], [output_string], [output_buffer], [input_channel], [output_channel], [input_enum], [string_enum], [output_enum], [pipe], [cast_output], [read_byte], [read_signed_byte], [read_string], [read_line], [read_ui16], [read_i16], [read_i32], [read_real_i32], [read_i64], [read_double], [read_float], [write_byte], [write_string], [write_line], [write_ui16], [write_i16], [write_i32], [write_real_i32], [write_i64], [write_double], [write_float] moved to [InnerIO]

	* src/core/extlib/IO.ml: [write_rope] now defined from [Rope.print]

	* src/core/extlib/IO.mli: now defines [input] and [output] from [InnerIO]

	* src/core/extlib/innerIO.ml: created

	* src/core/extlib/innerIO.mli: created

	* src/core/extlib/extInt.ml: [enum] now uses [Ref.post_incr] instead of [Ref.pre_incr]

	* src/core/extlib/ref.ml*: exchanged [pre*] and [post*]

	* src/core/extlib.mlpack: sorted in topological order, just in case

	* ChangeLog: skipped lines

2008-10-12  David Teller  <David.Teller@univ-orleans.fr>

	* myocamlbuild.ml: [generate_sorted] added

	* myocamlbuild.ml: rule ".mlpack to .sorted conversion rule" added

	* src/main/threads/batteries.ml: all module names now written in full

	* src/main/nothreads/batteries.ml: all module names now written in full

	* src/main/nothreads/batteries.mllib: rewritten

	* src/main/threads/batteries.mllib: rewritten

	* src/core/batteries_core.ml: in [Printf], removed reference to [make_list_printer]

	* src/core/batteries_core.ml: in [Toolchain], [Batlib_Findlib_Findlib] becomes [Toolchain.Batlib_Findlib_Findlib]

	* src/core/extlib/enum.ml: in [seq], removed reference to [Ref]

	* src/core/extlib/extArray.ml*: in [print], changed the order of arguments

	* src/core/extlib/extList.ml*: in [print], changed the order of arguments

	* doc/batteries/html/extensions.html: removed the section about toplevel expressions

	* IO.ml: removed dependency on [ExtString]

	* IO.ml: [string_enum] added

	* IO.ml: [chars_of] now uses [string_enum]

	* IO.ml: [output_enum] now uses [string_enum]

	* extUTF8.ml: removed dependency on [ExtString]

	* extUTF8.ml: [string_splice] added

	* extUTF8.ml: 

	* extString.ml*: [print] added

	* extList.ml: changed default values of optional arguments of [print]

	* extArray.ml: changed default values of optional arguments of [print]

	* pa_mainful/: removed

	* odoc_generator_batlib.ml: 

	* batteries.godiva: [Depends] godi-bin-prot added

	* ChangeLog: changed format of dates from mm/dd/yyyy to yyyy-mm-dd

	* src/core/extlib/IO.mli:   in [Printf], documentation typoes fixed

	* src/core/extlib/ref.ml*:  [print] added

	* doc/batteries/myocamlbuild.ml: [cl_use_batteries_o] now empty
	
2008-10-12  Edgar Friendly  <thelema314@gmail.com>

	* extUTF8.mli: [UTF8.t] no longer [= string], but abstract, validate now takes a [string] instead of [UTF8.t]

	* extUTF8.ml*: add [of_string_unsafe]

	* rope.mli, IO.ml: fixes related to above changes
	
2008-10-12 Edgar Friendly

	* Makefile: [install], [syntax] now don't use [pa_mainfun]
	
2008-10-11 David Teller <David.Teller@univ-orleans.fr>:

	* extInt.ml*, extInt32.ml*, extInt64.ml*, extBig_int.ml*: [( -- )], [( --- )] added

	* extInt32.ml, extInt64.ml, extNativeint.mli: [type t] moved upwards
	
2008-10-10 David Teller <David.Teller@univ-orleans.fr>:

	* about.html: created

	* extFloat.ml*: [exp], [log], [log10], [cos], [sin], [tan], [acos], [asin], [atan], [atan2], [cosh], [sinh], [tanh], [ceil], [floor], [infinity], [neg_infinity], [nan], [epsilon], [pi], [frexp], [ldexp], [modf], [fpclass], [classify] added

	* batteries_core.ml: now use [ExtStream.Stream] instead of [Batlib_baselib_Stream]

	* extArray.ml?: [print] added

	* IO.ml: [identity] created

	* pa_mainfun.ml: created

	* META: [pa_mainfun] added

	* Makefile: [install], [syntax] now handle [pa_mainfun]

	* extList.mli: [t_of_sexp], [sexp_of_t] added to [ExtList.List]

	* extlib/*.mli: documented [@author]

	* batteries*ml: [Ref] added

	* extlib.mlpack: [Ref] added

2008-10-09 David Teller <David.Teller@univ-orleans.fr>:

	* batlib_Baselib_Buffer.mli:

	* batlib_Baselib_Digest.mli:

	* batlib_Baselib_Lazy.mli:

	* batlib_Baselib_Queue.mli:

	* batlib_Baselib_Stack.mli:

	* batlib_Baselib_Conv.mli: [with sexp] replaced with explicit type declarations

	* batlib_Baselib_Conv.mli: comments containing [@raise] fixed

	* odoc_generator_batlib.ml: [default_style_options] tweaked

	* option.ml*:

	* global.ml*: [t_of_sexp], [sexp_of_t] added

	* extlib/*.mli: replaced [with sexp] with [t_of_sexp] and [sexp_of_t]

	* extList.ml*: [ListLabels] now defines type ['a t]

	* rope.ml: in [of_ustring], [STRING.length s] replaces [String.length (of_string s)]

	* examples: added

	* IO.mli: [BigEndian] documented

	* Makefile: [reinstall] added
	
2008-10-08 David Teller <David.Teller@univ-orleans.fr>:

	* batteries_core.ml: [Random] is now [Extlib.ExtRandom.Random]

	* doc/batteries/myocamlbuild.ml: tags [use_batteries] and [use_boilerplate] separated

	* enum.ml*: [( // )] added

	* std.ml*: [( // )] renamed [( /// )]

	* std.ml*: [args], [exe] added

	* pa_openin.ml: [module_with_init], [module_init], [one_or_more_modules], [add_initialization] added

	* pa_openin_r.ml: created

	* pa_batteries/: created

	* file.ml*: [lines_of] added

	* IO.ml: [close_at_end], [make_enum] created

	* IO.ml: [*_of] now uses [make_enum]

	* META: [pa_batteries] added

	* Makefile: in [syntax], [pa_batteries] and [pa_openin_r] added

	* Makefile: in [install], [pa_batteries] and [pa_openin_r] added

	* extensions.html: created

	* setup.html: added sections "More Control" and "Even More Control".
	
2008-10-07 David Teller <David.Teller@univ-orleans.fr>:

	* batteries_type_conv.mli: [get_conv_path_el], [set_conv_path],
	[push_conv_path], [pop_conv_path], [gen_derived_defs], [sig_generate],
	[gen_derived_sigs]

	* batteries_type_conv.mli: obsoleted

	* pa_type_conv.ml: removed 

	* pa_where: created

	* build/META: [pa_where] added

	* build/threads/META:

	* build/nothreads/META: [requires] added [camlp4]

	* batteries.ml (both): [Pa_type], [Toolchain.Boilerplate.Type_conv] removed

	* bitSet.ml: [TYPE_CONV_PATH] added

	* bitSet.ml: [intern_of_sexp], [sexp_of_intern] added

	* bitSet.ml: [type t] [with sexp] added

	* dllist.ml*: [TYPE_CONV_PATH], [with sexp] added

	* dynArray.ml*: [TYPE_CONV_PATH], [with sexp], [serialization] added

	* extArray.ml*: [TYPE_CONV_PATH], [with sexp] added

	* extBig_int.ml*: [TYPE_CONV_PATH], [with sexp] added

	* extChar.ml*: [TYPE_CONV_PATH], [with sexp] added

	* extComplex.ml*: [TYPE_CONV_PATH], [with sexp] added

	* extFloat.ml*

	* extHashtbl.ml*:

	* extInt.ml*:

	* extInt32.ml*:

	* rope.ml*:

	* result.ml*:

	* refList.ml*:

	* ref.ml*:

	* pMap.ml*:

	* option.ml*:

	* lazyList.ml*:

	* extUnit.ml*:

	* extString.ml*:

	* extNum.ml*:

	* extNativeint.ml*:

	* extList.ml*:

	* extInt64.ml*:

	* extRandom.ml*

	* batlib_Baselib_Buffer.ml*:

	* IO.ml*: merged Thelema's Unicode changes

	* Rope.ml*: merged Thelema's Unicode changes

	* UTF8.ml*: merged Thelema's Unicode changes

	* result.ml*: replaced [Error] with [Bad]

	* UTF8.mli: [concat], [join], [copy_set] added

	* UTF8.ml*: becomes [ExtUTF8]

	* extlib.mlpack: [ExtUTF8] replaces [UTF8]

	* extlib.mlpack: [ExtUChar] replaces [UChar]

	* batlib_Baselib_Pervasives.mli: ( & ) and ( or ) removed

	* batlib_Sexp_Conv.*: created

	* batteries*.ml: [Batlib_Sexp_Conv] added

	* IO.ml*: [write_buf] added
	
2008-10-06 David Teller <David.Teller@univ-orleans.fr>:

	* threads/batteries.ml: [Thread] now points to [Thread]

	* builtin_tools.ml: [command] now uses a [list] rather than an [array]

	* builtin_tools.ml: [ocamlc], [ocamlopt] now preprend the compiler name

	* batteries*.ml: now use [Monad.S] rather than [Monad]

	* batteries*.ml: [Numeric.Float] added

	* batteries_threads.ml: now every leaf module is imported directly from [Batteries_core]

	* src/syntax: created

	* Makefile: [syntax] added

	* Makefile: [install] now depends on [syntax]

	* Makefile: 

	* META: [requires] camlp4

	* pa_openin.ml: functorized

	* pa_openin.ml: moved to original syntax

	* doc/batteries/myocamlbuild.ml: added rules for [use_batteries] and [use_batteries_r]

	* extlib/install.ml: removed

	* core/_tags: use_camlp4, use_camlp4_full

	* batteries_type_conv.mli: [get_tparam_id] documentation changed

	* batteries_type_conv.ml: split in two

	* pa_type_conv.ml: created

	* batteries.mllib (both): [install] removed
	
2008-10-05 David Teller <David.Teller@univ-orleans.fr>:

	* threads/batteries.mllib: hardcoded

	* nothreads/batteries.mllib: hardcoded

	* nothreads/_tags: removed [for-pack]

	* Makefile: [batteries.mllib] now an empty target

	* Makefile: [install] now installs [batteries.a]

	* Makefile: [doc] now depends on [byte] instead of [batteries.cma]

	* builtin_tools.mli: replaced [@see] comments by link syntax

	* monad.mli: replaced [@see] comments by link syntax

	* ../test/Makefile: created

	* ../test/test_list.ml: created

	* batlib_Camlp4_PreCast.*: added
	
2008-10-04 David Teller <David.Teller@univ-orleans.fr>:

	* doc/batteries/myocamlbuild.ml: removed automatic "-thread"

	* batteries_core.ml: loses [Threads]
	
2008-10-03 David Teller <David.Teller@univ-orleans.fr>:

	* build/META: removed archives, added mt/-mt

	* build/threads/META: fully rewritten

	* build/nothreads/META: fully rewritten

	* Makefile: fully rewritten
	
2008-09-30 David Teller <David.Teller@univ-orleans.fr>:

	* enum.ml*: [hard_count] added

	* IO.ml*: [feed] renamed [copy]

	* myocamlbuild.ml: module [Pack] added

	* batteries_core.ml: created

	* batteries_core_pack.ml: created

	* IO.ml*: [Printf.format] renamed [Printf.t]

	
2008-09-29 David Teller <David.Teller@univ-orleans.fr>:

	* core/: created

	* core/batteriesCore.ml: created

	* src/additions/extlib: moved to core/extlib

	* src/additions/misc/*: moved to core/extlib/

	* threaded/batteries.ml: now depends on BatteriesCore

	* nothreads/batteries.ml: now depends on BatteriesCore_nothreads
	
2008-09-28 David Teller <David.Teller@univ-orleans.fr>:

	* misc/monad.*: created

	* batteries.ml (both): [Monad] added

	* batteries.ml (both): [format] removed

	* IO.mli: comments restored from lost glue [Printf]

	* IO.mli: [Printf] now not documented as a sub-module of [IO]

	* extList.ml*: [Exceptionless] renamed [ExceptionLess] 

	* extList.ml*: [interleave] added

	* extNum.ml*: [round], [floor], [ceil], [square], [is_integer], [approx], [quo], [sign] added

	* extNum.mli: added a section "Obsolete" to the documentation.

	* tools.ml*: created
	
2008-09-27 David Teller <David.Teller@univ-orleans.fr>:

	* extHashtbl.mli: removed inconsistent [exists]

	* extHashtbl.ml*: [HashedType], [S], [Make] added

	* extHashtbl.ml: [include Hashtbl] replaced with manual inclusion

	* extHashtbl.ml*: [Cap] created

	* build/packdoc.ml: removed dependencies towards Batteries

	* batteries.spec: removed dependency upon Extlib

	* batteries_nothreads.ml: created

	* Makefile: [batteries_nothreads.mllib], [batteries_nothreads.cma], [batteries_nothreads.cmxa] added

	* Makefile: [install] now install [batteries_nothreads.*]

	* build/_tags: made [batteries*] precious
	
2008-09-24 David Teller <David.Teller@univ-orleans.fr>:

	* build/packdoc.ml: created

	* Makefile: now uses build/packdoc

	* batteries.ml: [Standard] removed

	* batteries.ml: root now includes the former contents of [Standard]

	* odoc_generator_batlib.ml: 

	* extString.ml?: [Cap] created

	* extString.mli: [to_list], [of_list], [splice], [trim],
	[compare_without_case] added

	* batteries.ml: root now defines replacements for modules from
	the base library
	
2008-09-23 David Teller <David.Teller@univ-orleans.fr>:

	* extArray.ml*: [ROArray] removed

	* extArray.ml*: [Cap] created

	* extArray.ml*: [make_compare] added

	* extArray.ml: [Array] not inlined anymore

	* odoc_generator_batlib.ml: [get_manual_replacement] now returns a list of replacements

	* odoc_generator_batlib.ml: in [generate_elements_index], [f_group] now checks if [Name.simple (name e)]
	contains at least one character.

	* extUnit.ml*: added

	* extlib.mlpack: added [ExtUnit]

	* batteries.ml: removed layer [Containers]

	* batteries.ml: added [ExtUnit]
	
2008-09-22 David Teller <David.Teller@univ-orleans.fr>:

	* main/*.ml: merged into main/batteries.ml

	* main/_tags: added [pkg_threads]

	* myocamlbuild.ml: added [-I +threads] to [ocamldoc] in presence of [pkg_threads]

2008-09-11 David Teller <David.Teller@univ-orleans.fr>:

	* number.mli: merged module and submodule [Numeric]

	* number.mli: [( *. )] becomes [( * )], etc.

	* extNum.ml*: added

	* extBig_int.ml*: added

	* extInt.ml*, extInt32.ml*, extInt64.ml*, extNativeint.ml*: rewritten with new [Number]

	* extArray.ml*: [ROArray] added
	
2008-09-10 David Teller <David.Teller@univ-orleans.fr>:

	* layer_1/juice: moved out of [layer_1]

	* layer_1/*: moved to [main]

	* Makefile: [api.odocl] now doesn't insert [Batteries]

	* Makefile: removed references to [batteries_layer_1]

	* glue/misc: created

	* additions: created

	* additions/extlib: created

	* additions/misc: created
	
2008-09-08 David Teller <David.Teller@univ-orleans.fr>:

	* batlib_findlib.ml:    removed

	* batlib_persistent.ml: [Batlib_Extlib_PMap] added

	* batlib_mutable.ml:    [Batlib_Baselib_ArrayLabels] added

	* odoc_generator_batlib.ml: [root] become [roots] (and becomes a list)

	* odoc_generator_batlib.ml: [is_reachable_from_root] now a full method

	* odoc_generator_batlib.ml: [generate_modules_index] uses [is_reachable_from_root]

	* odoc_generator_batlib.ml: [html_of_Module_list] uses [is_reachable_from_root]

	* batlib_Extlib_Hashtbl.mli: added [S], [HashedType], [Make] 

	* batlib_Extlib_List.ml: added [make_compare], [of_backwards], [backwards], [drop_while], [take_while], 
	[split_at], [assoc_inv], [rindex_ofq], [rindex_of], [index_ofq], [index_of], [find_map], [find_exn], 
	[rev_map2], [@], [at], [cons], [is_empty]

	* batlib_Extlib_Hashtbl.mli: documented

	* batlib_Extlib_List.mli: documented

	* batlib_Extlib_Enum.mli: added alias ['a t = 'a Enum.t]

	* batlib_Extlib_BitSet.mli: added alias ['a t = 'a BitSet.t]

	* batlib_Extlib_Dllist.mli: added alias ['a t = 'a Dllist.t]

	* batlib_Extlib_Dynarray.mli: added alias ['a t = 'a DynArray.t]

	* batlib_Extlib_Global.mli: added alias ['a t = 'a Global.t]

	* batlib_Extlib_OptParse.mli: added alias ['a Opt.t = 'a Opt.OptParse.t], [Formatter.t = OptParse.Formatter.t],
	[OptParser.t = OptParse.OptParser.t], [OptParser.group = OptParse.OptParser.group]

	* batlib_Extlib_PMap.mli: added alias [t = PMap.t]

	* batlib_Extlib_RefList.mli: added alias [t = RefList.t]

	* batlib_Extlib_Unzip.mli: added alias [t = Unzip.t], [error_msg = Unzip.error_msg]

	* batlib_Baselib_Arg.mli: added alias [spec = Arg.spec]

	* batlib_Baselib_Big_int.mli: added alias [big_int = Big_int.big_int]

	* batlib_Baselib_Bigarray.mli: added plenty of aliases

	* batlib_Baselib_Buffer.mli: added alias

	* batlib_Baselib_CamlInternalMod.mli: added alias

	* batlib_Baselib_CamlInternalOO.mli: added aliases

	* batlib_Baselib_Condition.mli:

	* batlib_Baselib_Complex.mli:

	* batlib_Baselib_Event.mli:

	* batlib_Baselib_Format.mli:

	* batlib_Baselib_Gc.mli:

	* batlib_Baselib_Lexing.mli:

	* batlib_Baselib_Marshal.mli:

	* batlib_Baselib_Mutex.mli:

	* batlib_Baselib_Num.mli:

	* batlib_Baselib_Obj.mli:

	* batlib_Baselib_Pervasives.mli:

	* batlib_Baselib_Queue.mli:

	* batlib_Baselib_Scanf.mli:

	* batlib_Baselib_Stream.mli:

	* batlib_Baselib_Str.mli:

	* batlib_Baselib_Sys.mli:

	* batlib_Baselib_Thread.mli:

	* batlib_Baselib_Unix.mli:

	* batlib_Baselib_Weak.mli: added aliases for all types
	
2008-09-07 David Teller <David.Teller@univ-orleans.fr>:

	* [everything moved around!]

	* build/odoc_generator_batlib.ml: [#generate] now initialises [list_values], [list_exceptions],
	[list_types], [list_attributes], [list_methods], [list_classes], [list_class_types], [list_modules]
	and [list_module_types]

	* build/odoc_fhtml.ml: removed

	* build/odoc_generator_batlib_old.ml: removed

	* batlib_Extlib_String.mli: documented

	* batlib_Extlib_DynArray.ml: renamed batlib_Extlib_Dynarray.ml

	* batlib_Extlib_Hashtbl.ml: created

	* batlib_Baselib_SetLabels.ml: created

	* META: dependency on [str] added

	* doc: created
	
2008-09-06 David Teller <David.Teller@univ-orleans.fr>:

	* test/: created

	* syntax/test: moved to test/syntax

	* odoc_generator_batlib.ml: [#generate_index] now sets left frame to "root_modules.html"

	* odoc_generator_batlib.ml: [merge_info_opt] created

	* odoc_generator_batlib.ml: [rebuild_structure] now uses [merge_info_opt] pervasively

	* odoc_generator_batlib.ml: [add_renamed_module] now caches informations

	* odoc_generator_batlib.ml: [#generate] now correctly puts values names into [known_values_names]

	
2008-09-05 David Teller <David.Teller@univ-orleans.fr>:

	* batlib_Baselib_Pervasives.mli: headers removed, channel operations hidden

	* batlib_Baselib_Array.ml*: removed

	* batlib_Baselib_String.ml*: removed

	* batlib_Baselib_List.ml*: removed

	* batlib_Extlib_Array.mli: documented

	* batlib_Baselib_*.mli: added [@replace]

	* batlib_Extlib_*.mli: added [@replace]

	* juice/godi: removed

	* juice/_tags: removed references to GODI

	* batlib_toolchain.ml: removed references to GODI

	* odoc_generator_batlib.ml: added [known_*]

	* odoc_generator_batlib.ml: added [is_*]

	* odoc_generator_batlib.ml: added [what_is]

	* odoc_generator_batlib.ml: [get_manual_replacement] now uses strings "document"

	* odoc_generator_batlib.ml: [make_link], [has_parent] added

	* odoc_generator_batlib.ml: all links now generated with [make_link]

	* odoc_generator_batlib.ml: [generate_elements_index] now creates html lists

	* odoc_generator_batlib.ml: [generate_modules_index] now sorts module list using [has_parent]

	* odoc_generator_batlib.ml: [html_of_Module_list] now sorts module list using [has_parent]

	* odoc_generator_batlib.ml: [html_of_Index_list] adds button "Home"

	* odoc_generator_batlib.ml: [html_of_Ref] now guesses types using [what_is]

	* odoc_generator_batlib.ml: [generate] now initialises [know_*]

	* odoc_generator_batlib.ml: [index_prefix] now is "root"

	* odoc_generator_batlib.ml: [generate_index] now generates frames

	* odoc_generator_batlib.ml: [inigializer] now places stuff in [default_style_options]

	* odoc_fhtml.ml: imported

2008-09-04 David Teller <David.Teller@univ-orleans.fr>:

	* Makefile: [META] added

	* Makefile: [doc] restored to [ocamlbuild]

	* META: moved to build/

	* babtlib.spec: moved to build/batteries.spec

	* GUIDELINES: added

	* batlib_Baselib_Str.ml: created

	* odoc_generator_batlib.ml: in [create_fully_qualified_idents_links], [find_renamings] added

2008-09-02 David Teller <David.Teller@univ-orleans.fr>:

	* odoc_generator_batlib.ml: [create_fully_qualified_idents_links] created
	
2008-09-01 David Teller <David.Teller@univ-orleans.fr>:

	* batlib.ml: receives [Control], [Data], [Languages], loses [Concurrency], 
	[Containers], [Math], [Text]

	* batlib_data.ml: recreated, receives [Logical], [Numeric], [Text],
	[Containers]

	* batlib_text.ml: loses [Char], [String], [StringLabels]

	* batlib_text.ml: renamed batlib_languages.ml

	* batlib_containers.ml: loses everything, gains [Persistent] and [Mutable]

	* batlib_persistent.ml: created

	* batlib_text.ml: recreated, with [Buffer], [Char], [String], [StringLabels]

	* glue/: renamed juice/
	
2008-08-31 David Teller <David.Teller@univ-orleans.fr>:

	* batlib_text.ml: receives [Char], [String] and [StringLabels]

	* batlib_data.ml: removed

	* batlib_math.ml: created

	* batlib.ml: replaced [Batlib_data] with [Batlib_math]

2008-08-29 David Teller <David.Teller@univ-orleans.fr>:

	* *: created<|MERGE_RESOLUTION|>--- conflicted
+++ resolved
@@ -1,10 +1,7 @@
 2008-11-08  Edgar Friendly  <thelema314@gmail.com>
 
-<<<<<<< HEAD
-=======
 	* README: best make command now: [make all install]
 
->>>>>>> 54e6ac8d
 	* src/core/extlib/extList.ml*: [print_string] added (maybe add for other data types?)
 
 	* src/core/extlib/extUnix.ml*: [is_directory] added (maybe add more is_foo functions?)
