(*
 * BatEnum - enumeration over abstract collection of elements.
 * Copyright (C) 2003 Nicolas Cannasse
 *               2009 David Rajchenbach-Teller, LIFO, Universite d'Orleans
 *
 * This library is free software; you can redistribute it and/or
 * modify it under the terms of the GNU Lesser General Public
 * License as published by the Free Software Foundation; either
 * version 2.1 of the License, or (at your option) any later version,
 * with the special exception on linking described in file LICENSE.
 *
 * This library is distributed in the hope that it will be useful,
 * but WITHOUT ANY WARRANTY; without even the implied warranty of
 * MERCHANTABILITY or FITNESS FOR A PARTICULAR PURPOSE.  See the GNU
 * Lesser General Public License for more details.
 *
 * You should have received a copy of the GNU Lesser General Public
 * License along with this library; if not, write to the Free Software
 * Foundation, Inc., 59 Temple Place, Suite 330, Boston, MA  02111-1307  USA
 *)
(**
    Enumeration over abstract collection of elements.

    Enumerations are a representation of finite or infinite sequences
    of elements. In Batteries Included, enumerations are used
    pervasively, both as a uniform manner of reading and manipulating
    the contents of a data structure, or as a simple manner of reading
    or writing sequences of characters, numbers, strings, etc. from/to
    files, network connections or other inputs/outputs.

    Enumerations are typically computed as needed, which allows the
    definition and manipulation of huge (possibly infinite) sequences.
    Manipulating an enumeration is a uniform and often comfortable way
    of extracting subsequences (function {!filter} or operator [//] et
    al), converting sequences into other sequences (function {!map} or
    operators [/@] and [@/] et al), gathering information (function
    {!scanl} et al) or performing loops (functions {!iter} and
    {!map}).

    For instance, function {!BatRandom.enum_int} creates an
    infinite enumeration of random numbers. Combined with [//]
    and {!map}, we may turn this into an infinite enumeration of
    squares of random even numbers:
    [map (fun x -> x * x) ( (Random.enum_int 100) // even )]

    Similarly, to obtain an enumeration of 50 random integers,
    we may use {!take}, as follows:
    [take 50 (Random.enum_int 100)]

    As most data structures in Batteries can be enumerated and built
    from enumerations, these operations may be used also on lists,
    arrays, hashtables, etc. When designing a new data structure, it
    is usuallly a good idea to allow enumeration and construction
    from an enumeration.

    {b Note} Enumerations are not thread-safe. You should not attempt
    to access one enumeration from different threads.

    @author Nicolas Cannasse
    @author David Rajchenbach-Teller
*)

type 'a t

(** A signature for data structures which may be converted to and from [enum].

    If you create a new data structure, you should make it compatible
    with [Enumerable].
*)
module type Enumerable = sig
  type 'a enumerable (** The data structure, e.g. ['a List.t] *)

  val enum : 'a enumerable -> 'a t
    (** Return an enumeration of the elements of the data structure *)

  val of_enum : 'a t -> 'a enumerable
    (** Build a data structure from an enumeration *)
end

include Enumerable with type 'a enumerable = 'a t
include BatInterfaces.Mappable with type 'a mappable = 'a t


(** {6 Final functions}

 These functions consume the enumeration until
 it ends or an exception is raised by the first
 argument function.
*)

val iter : ('a -> unit) -> 'a t -> unit
(** [iter f e] calls the function [f] with each elements of [e] in turn. *)

val iter2 : ('a -> 'b -> unit) -> 'a t -> 'b t -> unit
(** [iter2 f e1 e2] calls the function [f] with the next elements of [e1] and
 [e2] repeatedly until one of the two enumerations ends. *)

val exists: ('a -> bool) -> 'a t -> bool
(** [exists f e] returns [true] if there is some [x] in [e] such
    that [f x]*)

val for_all: ('a -> bool) -> 'a t -> bool
(** [for_all f e] returns [true] if for every [x] in [e], [f x] is true*)

val fold : ('b -> 'a -> 'b) -> 'b -> 'a t -> 'b
(** A general loop on an enumeration.

    If [e] is empty, [fold f v e] returns [v]. Otherwise, [fold v e]
    returns [f (... (f (f v a0) a1) ...) aN] where [a0,a1..aN] are the
    elements of [e]. This function may be used, for instance, to
    compute the sum of all elements of an enumeration [e] as follows:
    [fold ( + ) 0 e]. Eager.
*)

val reduce : ('a -> 'a -> 'a) -> 'a t -> 'a
(** A simplified version of [fold], which uses the first element
    of the enumeration as a default value.

      [reduce f e] throws [Not_found] if [e] is empty, returns its only
      element if e is a singleton, otherwise [f (... (f (f a0 a1)
      a2)...) aN] where [a0,a1..aN] are the elements of [e]. *)

val sum : int t -> int
  (** [sum] returns the sum of the given int enum.  If the argument is
      empty, returns 0. Eager *)

val fsum : float t -> float
(** @returns the sum of the enum's elements.  Uses Kahan summing to
    get a more accurate answer than [reduce (+.)] would return, but runs slower.
    @since 2.0
 *)

val fold2 : ('a -> 'b -> 'c -> 'c) -> 'c -> 'a t -> 'b t -> 'c
(** [fold2] is similar to [fold] but will fold over two enumerations at the
    same time until one of the two enumerations ends. *)

val scanl : ('b -> 'a -> 'b) -> 'b -> 'a t -> 'b t
(** A variant of [fold] producing an enumeration of its intermediate values.
    If [e] contains [x0], [x1], ..., [scanl f init e] is the enumeration
    containing [init], [f init x0], [f (f init x0) x1]... Lazy. *)

val scan : ('a -> 'a -> 'a) -> 'a t -> 'a t
(** [scan] is similar to [scanl] but without the [init] value: if [e]
    contains [x0], [x1], [x2] ..., [scan f e] is the enumeration containing
    [x0], [f x0 x1], [f (f x0 x1) x2]...

    For instance, [scan ( * ) (1 -- 10)] will produce an enumeration
    containing the successive values of the factorial function.*)


(** Indexed functions : these functions are similar to previous ones
 except that they call the function with one additional argument which
 is an index starting at 0 and incremented after each call to the function. *)

val iteri : (int -> 'a -> unit) -> 'a t -> unit

val iter2i : ( int -> 'a -> 'b -> unit) -> 'a t -> 'b t -> unit

val foldi : (int -> 'a -> 'b -> 'b) -> 'b -> 'a t -> 'b

val fold2i : (int -> 'a -> 'b -> 'c -> 'c) -> 'c -> 'a t -> 'b t -> 'c

(** {6 Useful functions} *)

val find : ('a -> bool) -> 'a t -> 'a
  (** [find f e] returns the first element [x] of [e] such that [f x] returns
      [true], consuming the enumeration up to and including the
      found element, or, raises [Not_found] if no such element exists
      in the enumeration, consuming the whole enumeration in the search.

      Since [find] (eagerly) consumes a prefix of the enumeration, it
      can be used several times on the same enumeration to find the
      next element. *)

val find_map : ('a -> 'b option) -> 'a t -> 'b
(** [find_map f e] finds the first element [x] of [e] such that [f x] returns
    [Some r], then returns r. It consumes the enumeration up to and including
    the found element, or raises [Not_found] if no such element exists in the
    enumeration, consuming the whole enumeration in the search.

    Since [find_map] (eagerly) consumes a prefix of the enumeration, it can be
    used several times on the same enumeration to find the next element.

    @since 2.0
*)

val is_empty : 'a t -> bool
(** [is_empty e] returns true if [e] does not contains any element.
    Forces at most one element. *)

val peek : 'a t -> 'a option
  (** [peek e] returns [None] if [e] is empty or [Some x] where [x] is
      the next element of [e]. The element is not removed from the
      enumeration. *)

val get : 'a t -> 'a option
  (** [get e] returns [None] if [e] is empty or [Some x] where [x] is
      the next element of [e], in which case the element is removed
      from the enumeration. *)

val get_exn : 'a t -> 'a
  (** [get_exn e] returns the first element of [e].
      @raises No_more_elements if [e] is empty.
      @since 2.0 *)

val push : 'a t -> 'a -> unit
  (** [push e x] will add [x] at the beginning of [e]. *)

val junk : 'a t -> unit
  (** [junk e] removes the first element from the enumeration, if any. *)

val clone : 'a t -> 'a t
  (** [clone e] creates a new enumeration that is copy of [e]. If [e]
      is consumed by later operations, the clone will not get affected. *)

val force : 'a t -> unit
  (** [force e] forces the application of all lazy functions and the
      enumeration of all elements, exhausting the enumeration.

      An efficient intermediate data structure
      of enumerated elements is constructed and [e] will now enumerate over
      that data structure. *)

val take : int -> 'a t -> 'a t
  (** [take n e] returns the prefix of [e] of length [n], or [e]
      itself if [n] is greater than the length of [e] *)

val drop : int -> 'a t -> unit
(** [drop n e] removes the first [n] element from the enumeration, if any. *)

val skip: int -> 'a t -> 'a t
(** [skip n e] removes the first [n] element from the enumeration, if any,
    then returns [e].

    This function has the same behavior as [drop] but is often easier to
    compose with, e.g., [skip 5 |- take 3] is a new function which skips
    5 elements and then returns the next 3 elements.*)

val take_while : ('a -> bool) -> 'a t -> 'a t
  (** [take_while f e] produces a new enumeration in which only remain
      the first few elements [x] of [e] such that [f x] *)

val drop_while : ('a -> bool) -> 'a t -> 'a t
  (** [drop_while p e] produces a new enumeration in which only
      all the first elements such that [f e] have been junked.*)

val span : ('a -> bool) -> 'a t -> 'a t * 'a t
  (** [span test e] produces two enumerations [(hd, tl)], such that
      [hd] is the same as [take_while test e] and [tl] is the same
      as [drop_while test e]. *)

val break : ('a -> bool) -> 'a t -> 'a t * 'a t
  (** Negated span.
      [break test e] is equivalent to [span (fun x -> not (test x)) e] *)

val group : ('a -> 'b) -> 'a t -> 'a t t
(** [group test e] divides [e] into an enumeration of enumerations,
    where each sub-enumeration is the longest continuous enumeration
    of elements whose [test] results are the same.

    [Enum.group (x -> x mod 2) [1;2;4;1] = [[1];[2;4];[1]]]
<<<<<<< HEAD

    [Enum.group (fun x -> x mod 3) [1;2;4;1] = [[1];[2];[4;1]]]

=======

    [Enum.group (fun x -> x mod 3) [1;2;4;1] = [[1];[2];[4;1]]]

>>>>>>> e2fefcf3
    [Enum.group (fun s -> s.[0]) ["cat"; "canary"; "dog"; "dodo"; "ant"; "cow"] = [["cat"; "canary"];["dog";"dodo"];["ant"];["cow"]]]

*)

val group_by : ('a -> 'a -> bool) -> 'a t -> 'a t t
(** [group_by eq e] divides [e] into an enumeration of enumerations,
    where each sub-enumeration is the longest continuous enumeration
    of elements that are equal, as judged by [eq]
*)

val clump : int -> ('a -> unit) -> (unit -> 'b) -> 'a t -> 'b t
(** [clump size add get e] runs [add] on [size] (or less at the end)
    elements of [e] and then runs [get] to produce value for the
    result enumeration.  Useful to convert a char enum into string
    enum. *)

(** {6 Lazy constructors}

    These functions are lazy which means that they will create a new modified
    enumeration without actually enumerating any element until they are asked
    to do so by the programmer (using one of the functions above).

    When the resulting enumerations of these functions are consumed, the
    underlying enumerations they were created from are also consumed. *)

val map : ('a -> 'b) -> 'a t -> 'b t
  (** [map f e] returns an enumeration over [(f a0, f a1, ...)] where
      [a0,a1...] are the elements of [e]. Lazy.
   *)

val mapi : (int -> 'a -> 'b) -> 'a t -> 'b t
(** [mapi] is similar to [map] except that [f] is passed one extra argument
    which is the index of the element in the enumeration, starting from 0 :
    mapi f e returns an enumeration over [(f 0 a0, f 1 a1, ...)] where
    [a0,a1...] are the elements of [e]. *)

val filter : ('a -> bool) -> 'a t -> 'a t
  (** [filter f e] returns an enumeration over all elements [x] of [e] such
      as [f x] returns [true]. Lazy.

    {b Note} filter is lazy in that it returns a lazy enumeration, but
    each element in the result is eagerly searched in the input
    enumeration. Therefore, the access to a given element in the result
    will diverge if it is preceded, in the input enumeration, by
    infinitely many false elements (elements on which the predicate
    [p] returns [false]).

    Other functions that may drop an unbound number of elements
    ([filter_map], [take_while], etc.) have the same behavior.
*)

val filter_map : ('a -> 'b option) -> 'a t -> 'b t
(** [filter_map f e] returns an enumeration over all elements [x] such as
    [f y] returns [Some x] , where [y] is an element of [e].

    [filter_map] works on infinite enumerations; see [filter].
*)

val append : 'a t -> 'a t -> 'a t
  (** [append e1 e2] returns an enumeration that will enumerate over all
      elements of [e1] followed by all elements of [e2]. Lazy.

      {b Note} The behavior of appending [e] to itself or to something
      derived from [e] is not specified. In particular, cloning [append e e]
      may destroy any sharing between the first and the second argument.
  *)

val prefix_action : (unit -> unit) -> 'a t -> 'a t
(** [prefix_action f e] will behave as [e] but guarantees that [f ()]
    will be invoked exactly once before the current first element of [e]
    is read.

    If [prefix_action f e] is cloned, [f] is invoked only once, during
    the cloning. If [prefix_action f e] is counted, [f] is invoked
    only once, during the counting.

    May be used for signalling that reading starts or for performing
    delayed evaluations.*)

val suffix_action : (unit -> unit) -> 'a t -> 'a t
(** [suffix_action f e] will behave as [e] but guarantees that [f ()]
    will be invoked after the contents of [e] are exhausted.

    If [suffix_action f e] is cloned, [f] is invoked only once, when
    the original enumeration is exhausted. If [suffix_action f e]
    is counted, [f] is only invoked if the act of counting
    requires a call to [force].

    May be used for signalling that reading stopped or for performing
    delayed evaluations.*)


val concat : 'a t t -> 'a t
  (** [concat e] returns an enumeration over all elements of all enumerations
      of [e]. *)

val flatten : 'a t t -> 'a t
  (** Synonym of {!concat}*)

(** {6 Constructors}

    In this section the word {i shall} denotes a semantic
    requirement. The correct operation of the functions in this
    interface are conditional on the client meeting these
    requirements.
*)

exception No_more_elements
  (** This exception {i shall} be raised by the [next] function of [make]
      or [from] when no more elements can be enumerated, it {i shall not}
      be raised by any function which is an argument to any
      other function specified in the interface.
  *)

exception Infinite_enum
(** As a convenience for debugging, this exception {i may} be raised by
    the [count] function of [make] when attempting to count an infinite enum.*)

val empty : unit -> 'a t
(** The empty enumeration : contains no element *)

val make : next:(unit -> 'a) -> count:(unit -> int) -> clone:(unit -> 'a t) -> 'a t
(** This function creates a fully defined enumeration.

    {ul {li the [next] function {i shall} return the next element of the
    enumeration or raise [No_more_elements] if the underlying data structure
    does not have any more elements to enumerate.}
    {li the [count] function {i shall} return the actual number of remaining
    elements in the enumeration or {i may} raise [Infinite_enum] if it is known
    that the enumeration is infinite.}
    {li the [clone] function {i shall} create a clone of the enumeration
    such as operations on the original enumeration will not affect the
    clone. }}

    For some samples on how to correctly use [make], you can have a look
    at implementation of [BatList.enum].
*)

val from : (unit -> 'a) -> 'a t
  (** [from next] creates an enumeration from the [next] function.
      [next] {i shall} return the next element of the enumeration or raise
      [No_more_elements] when no more elements can be enumerated. Since the
      enumeration definition is incomplete, a call to [count] will result in
      a call to [force] that will enumerate all elements in order to
      return a correct value. *)

val from_while : (unit -> 'a option) -> 'a t
(** [from_while next] creates an enumeration from the [next] function.
    [next] {i shall} return [Some x] where [x] is the next element of the
    enumeration or [None] when no more elements can be enumerated. Since the
    enumeration definition is incomplete, a call to [clone] or [count] will
    result in a call to [force] that will enumerate all elements in order to
    return a correct value. *)

val from_loop: 'b -> ('b -> ('a * 'b)) -> 'a t
  (**[from_loop data next] creates a (possibly infinite) enumeration from
     the successive results of applying [next] to [data], then to the
     result, etc. The list ends whenever the function raises
     {!BatEnum.No_more_elements}*)

val seq : 'a -> ('a -> 'a) -> ('a -> bool) -> 'a t
  (** [seq init step cond] creates a sequence of data, which starts
      from [init],  extends by [step],  until the condition [cond]
      fails. E.g. [seq 1 ((+) 1) ((>) 100)] returns [1, 2, ... 99]. If [cond
      init] is false, the result is empty. *)


val unfold: 'b -> ('b -> ('a * 'b) option) -> 'a t
  (**As [from_loop], except uses option type to signal the end of the enumeration.

     [unfold data next] creates a (possibly infinite) enumeration from
     the successive results of applying [next] to [data], then to the
     result, etc. The enumeration ends whenever the function returns [None]

     Example: [Enum.unfold n (fun x -> if x = 1 then None else Some
     (x, if x land 1 = 1 then 3 * x + 1 else x / 2))] returns the
     hailstone sequence starting at [n].

  *)

val init : int -> (int -> 'a) -> 'a t
(** [init n f] creates a new enumeration over elements
  [f 0, f 1, ..., f (n-1)] *)

val singleton : 'a -> 'a t
(** Create an enumeration consisting in exactly one element.*)

val repeat : ?times:int -> 'a -> 'a t
  (** [repeat ~times:n x] creates a enum sequence filled with [n] times of
      [x]. It return infinite enum when [~times] is absent. It returns empty
      enum when [times <= 0] *)

val cycle : ?times:int -> 'a t -> 'a t
  (** [cycle] is similar to [repeat], except that the content to fill is a
      subenum rather than a single element. Note that [times] represents the
      times of repeating not the length of enum. *)

val delay : (unit -> 'a t) -> 'a t
  (** [delay (fun () -> e)] produces an enumeration which behaves as [e].
      The enumeration itself will only be computed when consumed.

      A typical use of this function is to explore lazily non-trivial
      data structures, as follows:

      [type 'a tree = Leaf
                    | Node of 'a * 'a tree * 'a tree

      let enum_tree =
      let rec aux = function
      | Leaf           -> BatEnum.empty ()
      | Node (n, l, r) -> BatEnum.append (BatEnum.singleton n)
      (BatEnum.append (delay (fun () -> aux l))
      (delay (fun () -> aux r)))
      ]

  *)

val to_object: 'a t -> (<next:'a; count:int; clone:'b> as 'b)
(**[to_object e] returns a representation of [e] as an object.*)

val of_object: (<next:'a; count:int; clone:'b> as 'b) -> 'a t
(**[of_object e] returns a representation of an object as an enumeration*)

val enum : 'a t -> 'a t
(** identity : added for consistency with the other data structures *)
val of_enum : 'a t -> 'a t
(** identity : added for consistency with the other data structures *)

(** {6 Counting} *)

val count : 'a t -> int
  (** [count e] returns the number of remaining elements in [e] without
      consuming the enumeration.

      Depending of the underlying data structure that is implementing the
      enumeration functions, the count operation can be costly, and even sometimes
      can cause a call to [force]. *)

val fast_count : 'a t -> bool
  (** For users worried about the speed of [count] you can call the [fast_count]
      function that will give an hint about [count] implementation. Basically, if
      the enumeration has been created with [make] or [init] or if [force] has
      been called on it, then [fast_count] will return true. *)

val hard_count : 'a t -> int
  (** [hard_count] returns the number of remaining in elements in [e],
      consuming the whole enumeration somewhere along the way. This
      function is always at least as fast as the fastest of either
      [count] or a [fold] on the elements of [t].

      This function is useful when you have opened an enumeration for
      the sole purpose of counting its elements (e.g. the number of
      lines in a file).*)

(**
   {6 Utilities }
*)

val range : ?until:int -> int -> int t
(** [range p until:q] creates an enumeration of integers [[p, p+1, ..., q]].
    If [until] is omitted, the enumeration is not bounded. Behaviour is
    not-specified once [max_int] has been reached.*)

val dup : 'a t -> 'a t * 'a t
  (** [dup stream] returns a pair of streams which are identical to [stream]. Note
      that stream is a destructive data structure, the point of [dup] is to
      return two streams can be used independently. *)

val combine : 'a t * 'b t -> ('a * 'b) t
  (** [combine] transform a pair of stream into a stream of pairs of corresponding
      elements. If one stream is short, excess elements of the longer stream are
      ignored. *)

val uncombine : ('a * 'b) t -> 'a t * 'b t
  (** [uncombine] is the opposite of [combine] *)

val merge : ('a -> 'a -> bool) -> 'a t -> 'a t -> 'a t
  (** [merge test (a, b)] merge the elements from [a] and [b] into a single
      enumeration. At each step, [test] is applied to the first element of
      [a] and the first element of [b] to determine which should get first
      into resulting enumeration. If [a] or [b] runs out of elements,
      the process will append all elements of the other enumeration to
      the result.
  *)

val uniq : 'a t -> 'a t
  (** [uniq e] returns a duplicate of [e] with repeated values
      omitted. (similar to unix's [uniq] command) *)

val switch : ('a -> bool) -> 'a t -> 'a t * 'a t
  (** [switch test enum] splits [enum] into two enums, where the first enum have
      all the elements satisfying [test], the second enum is opposite. The
      order of elements in the source enum is preserved. *)

val partition : ('a -> bool) -> 'a t -> 'a t * 'a t
  (** as [switch]

      @added v1.4.0
  *)

(*val switchn: int -> ('a -> int) -> 'a t -> 'a t array
  (** [switchn] is the array version of [switch]. [switch n f fl] split [fl] to an array of [n] enums, [f] is
      applied to each element of [fl] to decide the id of its destination
      enum. *)*)

val arg_min : ('a -> 'b) -> 'a t -> 'a
val arg_max : ('a -> 'b) -> 'a t -> 'a
(** [arg_min f xs] returns the [x] in [xs] for which [f x] is minimum.
    Similarly for [arg_max], except it returns the maximum.  If
    multiple values reach the maximum, one of them is
    returned. (currently the first, but this is not guaranteed)

    Example: [-5 -- 5 |> arg_min (fun x -> x * x + 6 * x - 5) = -3]
    Example: [List.enum ["cat"; "canary"; "dog"; "dodo"; "ant"; "cow"] |> arg_max String.length = "canary"]

    @added v1.4.0
    @raise Invalid_argument if the input enum is empty
*)

(** {6 Trampolining} *)

val while_do : ('a -> bool) -> ('a t -> 'a t) -> 'a t -> 'a t
(** [while_do cont f e] is a loop on [e] using [f] as body and [cont] as
    condition for continuing.

    If [e] contains elements [x0], [x1], [x2]..., then if [cont x0] is [false],
    [x0] is returned as such and treatment stops. On the other hand, if [cont x0]
    is [true], [f x0] is returned and the loop proceeds with [x1]...

    Note that f is used as halting condition {i after} the
    corresponding element has been added to the result stream.
*)

(** {6 Infix operators} *)

(** Infix versions of some functions

	This module groups together all infix operators so that
    you can open it without opening the whole batEnum module.
*)

module Infix : sig
  val ( -- ) : int -> int -> int t
(** As [range], without the label.

    [5 -- 10] is the enumeration 5,6,7,8,9,10.
    [10 -- 5] is the empty enumeration*)

  val ( --^ ) : int -> int -> int t
(** As [(--)] but without the right endpoint

    [5 --^ 10] is the enumeration 5,6,7,8,9.
*)

  val ( --. ) : (float * float) -> float -> float t
(** [(a, step) --. b)] creates a float enumeration from [a] to [b] with an
    increment of [step] between elements.

    [(5.0, 1.0) --. 10.0] is the enumeration 5.0,6.0,7.0,8.0,9.0,10.0.
    [(10.0, -1.0) --. 5.0] is the enumeration 10.0,9.0,8.0,7.0,6.0,5.0.
    [(10.0, 1.0) --. 1.0] is the empty enumeration. *)

  val ( --- ) : int -> int -> int t
(** As [--], but accepts enumerations in reverse order.

    [5 --- 10] is the enumeration 5,6,7,8,9,10.
    [10 --- 5] is the enumeration 10,9,8,7,6,5.*)

  val ( --~ ) : char -> char -> char t
(** As ( -- ), but for characters.*)

  val ( // ) : 'a t -> ('a -> bool) -> 'a t
(** Filtering (pronounce this operator name "such that").

    For instance, [(1 -- 37) // odd] is the enumeration of all odd
    numbers between 1 and 37.*)

  val ( /@ ) : 'a t -> ('a -> 'b) -> 'b t

  val ( @/ ) : ('a -> 'b) -> 'a t -> 'b t
  (**
     Mapping operators.

     These operators have the same meaning as function {!map} but are
     sometimes more readable than this function, when chaining
     several transformations in a row.
  *)

  val ( //@ ) : 'a t -> ('a -> 'b option) -> 'b t

  val ( @// ) : ('a -> 'b option) -> 'a t -> 'b t
  (**
    Map combined with filter. Same as {!filter_map}.
  *)
end

val ( -- ) : int -> int -> int t
val ( --^ ) : int -> int -> int t
val ( --. ) : (float * float) -> float -> float t
val ( --- ) : int -> int -> int t
val ( --~ ) : char -> char -> char t
val ( // ) : 'a t -> ('a -> bool) -> 'a t
val ( /@ ) : 'a t -> ('a -> 'b) -> 'b t
val ( @/ ) : ('a -> 'b) -> 'a t -> 'b t
val ( //@ ) : 'a t -> ('a -> 'b option) -> 'b t
val ( @// ) : ('a -> 'b option) -> 'a t -> 'b t

(** {6 Monad related modules} *)

(** Monadic operations on Enumerations containing monadic elements

    This module will let you use sequence and fold_monad functions over enumerations.
*)
module WithMonad : functor (Mon : BatInterfaces.Monad) -> sig
  type 'a m = 'a Mon.m
(** Type of the monadic elements. *)

  val sequence : 'a m t -> 'a t m
(** [sequence e] evaluates each monadic elements (of type ['a m]) contained in the enumeration [e] to get a monadic enumeration of ['a] elements,
    of type ['a BatEnum.t m]. *)

  val fold_monad : ('a -> 'b -> 'a m) -> 'a -> 'b t -> 'a m
(** [fold_monad f init e] does a folding of the enumeration [e] applying step by step the function [f] that gives back results in the [Mon] monad,
    with the [init] initial element. The result is a value in the [Mon] monad. *)
end

(** The BatEnum Monad

    This module provides everything needed for writing and executing
    computations in the BatEnum Monad.
*)
module Monad : sig
  type 'a m = 'a t
(** The type of the BatEnum monad's elements, thus [BatEnum.t]. *)

  val return : 'a -> 'a m
(** This function puts a single value in the BatEnum monad, that is to say it creates an enumeration containing a single element. *)

  val bind : 'a m -> ('a -> 'b m) -> 'b m
(** [bind m f] takes the result of the monadic computation m, puts the f function in the monadic context passing it the result of m and then
    returning a monadic result. *)
end


(** {6 Boilerplate code}*)

val print :  ?first:string -> ?last:string -> ?sep:string -> ('a BatInnerIO.output -> 'b -> unit) -> 'a BatInnerIO.output -> 'b t -> unit
(** Print and consume the contents of an enumeration.*)

val t_printer : 'a BatValuePrinter.t -> 'a t BatValuePrinter.t

val compare : ('a -> 'a -> int) -> 'a t -> 'a t -> int
  (** [compare cmp a b] compares enumerations [a] and [b]
      by lexicographical order using comparison [cmp].

      @return 0 if [a] and [b] are equal wrt [cmp]
      @return -1 if [a] is empty and [b] is not
      @return 1 if [b] is empty and [a] is not
      @return [cmp x y], where [x] is the first element of [a]
      and [y] is the first element of [b], if [cmp x y <> 0]
      @return [compare cmp a' b'], where [a'] and [b'] are
      respectively equal to [a] and [b] without their first
      element, if both [a] and [b] are non-empty and [cmp x y = 0],
      where [x] is the first element of [a] and [y] is the first
      element of [b]
  *)

val equal : ('a -> 'a -> bool) -> 'a t -> 'a t -> bool
(** [equal eq a b] returns [true] when [a] and [b] contain
    the same sequence of elements.
*)

(** {6 Override modules}*)

(**
   The following modules replace functions defined in {!BatEnum} with functions
   behaving slightly differently but having the same name. This is by design:
   the functions meant to override the corresponding functions of {!BatEnum}.
*)

(** Operations on {!BatEnum} without exceptions.*)
module Exceptionless : sig
  val find : ('a -> bool) -> 'a t -> 'a option
    (** [find f e] returns [Some x] where [x] is the first element [x] of [e]
	such that [f x] returns [true], consuming the enumeration up to and
	including the found element, or [None] if no such element exists
	in the enumeration, consuming the whole enumeration in the search.

	Since [find] consumes a prefix of the enumeration, it can be used several
	times on the same enumeration to find the next element. *)
end


(** Operations on {!BatEnum} with labels.

    This module overrides a number of functions of {!BatEnum} by
    functions in which some arguments require labels. These labels are
    there to improve readability and safety and to let you change the
    order of arguments to functions. In every case, the behavior of the
    function is identical to that of the corresponding function of {!BatEnum}.
*)
module Labels : sig
  val iter:       f:('a -> unit) -> 'a t -> unit
  val iter2:      f:('a -> 'b -> unit) -> 'a t -> 'b t -> unit
  val exists:     f:('a -> bool) -> 'a t -> bool
  val for_all:    f:('a -> bool) -> 'a t -> bool
  val fold:       f:('b -> 'a -> 'b) -> init:'b -> 'a t -> 'b
  val fold2:      f:('a -> 'b -> 'c -> 'c) -> init:'c -> 'a t -> 'b t -> 'c
  val iteri:      f:(int -> 'a -> unit) -> 'a t -> unit
  val iter2i:     f:( int -> 'a -> 'b -> unit) -> 'a t -> 'b t -> unit
  val foldi:      f:(int -> 'a -> 'b -> 'b) -> init:'b -> 'a t -> 'b
  val fold2i:     f:(int -> 'a -> 'b -> 'c -> 'c) -> init:'c -> 'a t -> 'b t -> 'c
  val find:       f:('a -> bool) -> 'a t -> 'a
  val take_while: f:('a -> bool) -> 'a t -> 'a t
  val drop_while: f:('a -> bool) -> 'a t -> 'a t
  val map:        f:('a -> 'b) -> 'a t -> 'b t
  val mapi:       f:(int -> 'a -> 'b) -> 'a t -> 'b t
  val filter:     f:('a -> bool) -> 'a t -> 'a t
  val filter_map: f:('a -> 'b option) -> 'a t -> 'b t
  val from:       f:(unit -> 'a) -> 'a t
  val from_while: f:(unit -> 'a option) -> 'a t
  val from_loop:  init:'b -> f:('b -> ('a * 'b)) -> 'a t
  val seq:        init:'a -> f:('a -> 'a) -> cnd:('a -> bool) -> 'a t
  val unfold:     init:'b -> f:('b -> ('a * 'b) option) -> 'a t
  val init:       int -> f:(int -> 'a) -> 'a t
  val switch:     f:('a -> bool) -> 'a t -> 'a t * 'a t
  val compare:    ?cmp:('a -> 'a -> int) -> 'a t -> 'a t -> int

  module LExceptionless : sig
    val find : f:('a -> bool) -> 'a t -> 'a option
  end
end

(**/**)

(** {6 For system use only, not for the casual user}

    For compatibility with {!Stream}
*)

val iapp : 'a t -> 'a t -> 'a t
val icons : 'a -> 'a t -> 'a t
val ising : 'a -> 'a t

val lapp :  (unit -> 'a t) -> 'a t -> 'a t
val lcons : (unit -> 'a) -> 'a t -> 'a t
val lsing : (unit -> 'a) -> 'a t

val slazy : (unit -> 'a t) -> 'a t


(**/**)<|MERGE_RESOLUTION|>--- conflicted
+++ resolved
@@ -259,15 +259,9 @@
     of elements whose [test] results are the same.
 
     [Enum.group (x -> x mod 2) [1;2;4;1] = [[1];[2;4];[1]]]
-<<<<<<< HEAD
 
     [Enum.group (fun x -> x mod 3) [1;2;4;1] = [[1];[2];[4;1]]]
 
-=======
-
-    [Enum.group (fun x -> x mod 3) [1;2;4;1] = [[1];[2];[4;1]]]
-
->>>>>>> e2fefcf3
     [Enum.group (fun s -> s.[0]) ["cat"; "canary"; "dog"; "dodo"; "ant"; "cow"] = [["cat"; "canary"];["dog";"dodo"];["ant"];["cow"]]]
 
 *)
