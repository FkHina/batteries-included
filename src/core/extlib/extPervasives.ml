--- conflicted
+++ resolved
@@ -98,13 +98,8 @@
   let ( --- )           = ( --- )
   let ( ~~ )            = ( ~~ )
   let ( // )            = ( // )
-<<<<<<< HEAD
   let ( /@ ) e f        = map f e
   let ( @/ )            = map
-=======
-  let ( @/ )            = map
-  let ( /@ ) e f        = map f e
->>>>>>> ef0183e9
   let print             = print
   let get               = get
   let iter              = iter
@@ -116,7 +111,7 @@
 
   let first f (x, y) = (f x, y)
   let second f (x, y)= (x, f y)
-
+  let ( **> )        = ( <| )
   let undefined ?(message="Undefined") = failwith message
 
   let _ = at_exit close_all; (*Called second*)
