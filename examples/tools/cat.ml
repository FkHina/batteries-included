--- conflicted
+++ resolved
@@ -1,12 +1,9 @@
 (** Implementation of a cat-like tool: read each file whose name is
     given on the command-line and print the contents to stdout.
 
-<<<<<<< HEAD
-=======
     Compilation:
      ocamlbuild cat.byte
 
->>>>>>> e2fefcf3
     Usage:
      ./cat.byte *.ml
 
